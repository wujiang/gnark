--- conflicted
+++ resolved
@@ -274,15 +274,6 @@
 
 	// the formulation used is for easing up the conversion to sparse r1cs
 	res := cs.newInternalVariable()
-<<<<<<< HEAD
-	v1 := cs.Mul(2, a)   // no constraint recorded
-	v2 := cs.Add(a, b)   // no constraint recorded
-	v2 = cs.Sub(v2, res) // no constraint recorded
-
-	cs.markBoolean(res)
-
-	cs.constraints = append(cs.constraints, newR1C(v1, b, v2))
-=======
 	res.IsBoolean = new(bool)
 	*res.IsBoolean = true
 	c := cs.Neg(res).(compiled.Variable)
@@ -291,7 +282,6 @@
 	c.LinExp = append(c.LinExp, a.LinExp[0], b.LinExp[0])
 	aa := cs.Mul(a, 2)
 	cs.constraints = append(cs.constraints, newR1C(aa, b, c))
->>>>>>> 741608d5
 
 	return res
 }
@@ -308,14 +298,6 @@
 
 	// the formulation used is for easing up the conversion to sparse r1cs
 	res := cs.newInternalVariable()
-<<<<<<< HEAD
-	v1 := cs.Sub(1, a)
-	v2 := cs.Sub(res, a)
-
-	cs.markBoolean(res)
-
-	cs.constraints = append(cs.constraints, newR1C(b, v1, v2))
-=======
 	res.IsBoolean = new(bool)
 	*res.IsBoolean = true
 	c := cs.Neg(res).(compiled.Variable)
@@ -323,7 +305,6 @@
 	*c.IsBoolean = false
 	c.LinExp = append(c.LinExp, a.LinExp[0], b.LinExp[0])
 	cs.constraints = append(cs.constraints, newR1C(a, b, c))
->>>>>>> 741608d5
 
 	return res
 }
