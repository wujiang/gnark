// Copyright 2020 ConsenSys Software Inc.
//
// Licensed under the Apache License, Version 2.0 (the "License");
// you may not use this file except in compliance with the License.
// You may obtain a copy of the License at
//
//     http://www.apache.org/licenses/LICENSE-2.0
//
// Unless required by applicable law or agreed to in writing, software
// distributed under the License is distributed on an "AS IS" BASIS,
// WITHOUT WARRANTIES OR CONDITIONS OF ANY KIND, either express or implied.
// See the License for the specific language governing permissions and
// limitations under the License.

// Code generated by gnark DO NOT EDIT

package plonk

import (
	"math/big"
	"sync"

	"github.com/consensys/gnark-crypto/ecc/bls12-377/fr"

	"github.com/consensys/gnark-crypto/ecc/bls12-377/fr/polynomial"

	"github.com/consensys/gnark-crypto/ecc/bls12-377/fr/kzg"

	"github.com/consensys/gnark-crypto/ecc/bls12-377/fr/fft"

	bls12_377witness "github.com/consensys/gnark/internal/backend/bls12-377/witness"

	"github.com/consensys/gnark/internal/backend/bls12-377/cs"

	"github.com/consensys/gnark-crypto/fiat-shamir"
)

type Proof struct {

	// Commitments to the solution vectors
	LRO [3]kzg.Digest

	// Commitment to Z, the permutation polynomial
	Z kzg.Digest

	// Commitments to h1, h2, h3 such that h = h1 + Xh2 + X**2h3 is the quotient polynomial
	H [3]kzg.Digest

	// Batch opening proof of h1 + zeta*h2 + zeta**2h3, linearizedPolynomial, l, r, o, s1, s2
	BatchedProof kzg.BatchOpeningProof

	// Opening proof of Z at zeta*mu
	ZShiftedOpening kzg.OpeningProof
}

// Prove from the public data
func Prove(spr *cs.SparseR1CS, pk *ProvingKey, fullWitness bls12_377witness.Witness) (*Proof, error) {

	// create a transcript manager to apply Fiat Shamir
	fs := fiatshamir.NewTranscript(fiatshamir.SHA256, "gamma", "alpha", "zeta")

	// result
	proof := &Proof{}

	// compute the solution
	solution, err := spr.Solve(fullWitness)
	if err != nil {
		return nil, err
	}

<<<<<<< HEAD
	// query l, r, o in Lagrange basis
=======
	// query l, r, o in Lagrange basis, not blinded
>>>>>>> 42f8d195
	ll, lr, lo := computeLRO(spr, pk, solution)

	// save ll, lr, lo, and make a copy of them in canonical basis.
	sizeCommon := int64(pk.DomainNum.Cardinality)
	cl := make(polynomial.Polynomial, sizeCommon)
	cr := make(polynomial.Polynomial, sizeCommon)
	co := make(polynomial.Polynomial, sizeCommon)
	copy(cl, ll)
	copy(cr, lr)
	copy(co, lo)
	pk.DomainNum.FFTInverse(cl, fft.DIF, 0)
	pk.DomainNum.FFTInverse(cr, fft.DIF, 0)
	pk.DomainNum.FFTInverse(co, fft.DIF, 0)
	{
		var wg sync.WaitGroup
		wg.Add(2)
		go func() {
			fft.BitReverse(cl)
			wg.Done()
		}()
		go func() {
			fft.BitReverse(cr)
			wg.Done()
		}()
		fft.BitReverse(co)
		wg.Wait()
	}

	// blind cl, cr, co before committing to them
	bcl := blindPoly(cl, pk.DomainNum.Cardinality, 1)
	bcr := blindPoly(cr, pk.DomainNum.Cardinality, 1)
	bco := blindPoly(co, pk.DomainNum.Cardinality, 1)

	// derive gamma from the Comm(blinded cl), Comm(blinded cr), Comm(blinded co)
	if proof.LRO[0], err = kzg.Commit(bcl, pk.Vk.KZGSRS); err != nil {
		return nil, err
	}
	if proof.LRO[1], err = kzg.Commit(bcr, pk.Vk.KZGSRS); err != nil {
		return nil, err
	}
	if proof.LRO[2], err = kzg.Commit(bco, pk.Vk.KZGSRS); err != nil {
		return nil, err
	}
	if err = fs.Bind("gamma", proof.LRO[0].Marshal()); err != nil {
		return nil, err
	}
	if err = fs.Bind("gamma", proof.LRO[1].Marshal()); err != nil {
		return nil, err
	}
	if err = fs.Bind("gamma", proof.LRO[2].Marshal()); err != nil {
		return nil, err
	}
	bgamma, err := fs.ComputeChallenge("gamma")
	if err != nil {
		return nil, err
	}
	var gamma fr.Element
	gamma.SetBytes(bgamma)

<<<<<<< HEAD
	// compute Z, the permutation accumulator polynomial, in Lagrange basis
	z := computeZ(ll, lr, lo, pk, gamma)

	// compute Z(uX), in Lagrange basis
	zu := shitZ(z)

	// compute the evaluations of l, r, o on odd cosets of (Z/8mZ)/(Z/mZ)
	evalL := make([]fr.Element, 4*pk.DomainNum.Cardinality)
	evalR := make([]fr.Element, 4*pk.DomainNum.Cardinality)
	evalO := make([]fr.Element, 4*pk.DomainNum.Cardinality)
	evaluateCosets(cl, evalL, &pk.DomainNum)
	evaluateCosets(cr, evalR, &pk.DomainNum)
	evaluateCosets(co, evalO, &pk.DomainNum)

=======
>>>>>>> 42f8d195
	// compute qk in canonical basis, completed with the public inputs
	qkFullC := make(polynomial.Polynomial, sizeCommon)
	copy(qkFullC, fullWitness[:spr.NbPublicVariables])
	copy(qkFullC[spr.NbPublicVariables:], pk.LQk[spr.NbPublicVariables:])
	pk.DomainNum.FFTInverse(qkFullC, fft.DIF, 0)
	fft.BitReverse(qkFullC)

	// evaluation of the blinded versions of l, r, o
	// on the odd cosets of (Z/8mZ)/(Z/mZ)
	evalBlindedL := evaluateOddCosetsHDomain(bcl, &pk.DomainH)
	evalBlindedR := evaluateOddCosetsHDomain(bcr, &pk.DomainH)
	evalBlindedO := evaluateOddCosetsHDomain(bco, &pk.DomainH)

	// compute the evaluation of qlL+qrR+qmL.R+qoO+k on the odd cosets of (Z/8mZ)/(Z/mZ)
<<<<<<< HEAD
	constraintsInd := evalConstraints(pk, evalL, evalR, evalO, qkFullC)
=======
	// --> uses the blinded version of l, r, o
	constraintsInd := evalConstraints(pk, evalBlindedL, evalBlindedR, evalBlindedO, qkFullC)
>>>>>>> 42f8d195

	// compute Z, the permutation accumulator polynomial, in canonical basis
	// ll, lr, lo are NOT blinded
	z := computeZ(ll, lr, lo, pk, gamma)
	pk.DomainNum.FFTInverse(z, fft.DIF, 0)
	fft.BitReverse(z)

<<<<<<< HEAD
	// evaluate z, zu on the odd cosets of (Z/8mZ)/(Z/mZ)
	evalZ := make([]fr.Element, 4*pk.DomainNum.Cardinality)
	evalZu := make([]fr.Element, 4*pk.DomainNum.Cardinality)
	evaluateCosets(z, evalZ, &pk.DomainNum)
	evaluateCosets(zu, evalZu, &pk.DomainNum)

	// compute zu*g1*g2*g3-z*f1*f2*f3 on the odd cosets of (Z/8mZ)/(Z/mZ)
	constraintsOrdering := evalConstraintOrdering(pk, evalZ, evalZu, evalL, evalR, evalO, gamma)

	// compute L1*(z-1) on the odd cosets of (Z/8mZ)/(Z/mZ)
	startsAtOne := evalStartsAtOne(pk, evalZ)

	// commit to Z
	if proof.Z, err = kzg.Commit(z, pk.Vk.KZGSRS); err != nil {
		return nil, err
	}
=======
	// blind z
	bz := blindPoly(z, pk.DomainNum.Cardinality, 2)

	// commit to the blinded version of z
	if proof.Z, err = kzg.Commit(bz, pk.Vk.KZGSRS); err != nil {
		return nil, err
	}

	// evaluate Z on the odd cosets
	evalBlindedZ := evaluateOddCosetsHDomain(bz, &pk.DomainH)

	// compute zu*g1*g2*g3-z*f1*f2*f3 on the odd cosets of (Z/8mZ)/(Z/mZ)
	// evalL, evalO, evalR are the evaluations of the blinded versions of l, r, o.
	constraintsOrdering := evalConstraintOrdering(pk, evalBlindedZ, evalBlindedL, evalBlindedR, evalBlindedO, gamma)

	// compute L1*(z-1) on the odd cosets of (Z/8mZ)/(Z/mZ)
	startsAtOne := evalStartsAtOne(pk, evalBlindedZ)
>>>>>>> 42f8d195

	// derive alpha from the Comm(l), Comm(r), Comm(o), Com(Z)
	if err = fs.Bind("alpha", proof.Z.Marshal()); err != nil {
		return nil, err
	}
	balpha, err := fs.ComputeChallenge("alpha")
	if err != nil {
		return nil, err
	}
	var alpha fr.Element
	alpha.SetBytes(balpha)

	// compute h in canonical form
	h1, h2, h3 := computeH(pk, constraintsInd, constraintsOrdering, startsAtOne, alpha)

	// commit to h (3 commitments h1 + x**n*h2 + x**2n*h3)
	if proof.H[0], err = kzg.Commit(h1, pk.Vk.KZGSRS); err != nil {
		return nil, err
	}
	if proof.H[1], err = kzg.Commit(h2, pk.Vk.KZGSRS); err != nil {
		return nil, err
	}
	if proof.H[2], err = kzg.Commit(h3, pk.Vk.KZGSRS); err != nil {
		return nil, err
	}

	// derive zeta, the point of evaluation
	if err = fs.Bind("zeta", proof.H[0].Marshal()); err != nil {
		return nil, err
	}
	if err = fs.Bind("zeta", proof.H[1].Marshal()); err != nil {
		return nil, err
	}
	if err = fs.Bind("zeta", proof.H[2].Marshal()); err != nil {
		return nil, err
	}
	bzeta, err := fs.ComputeChallenge("zeta")
	if err != nil {
		return nil, err
	}
	var zeta fr.Element
	zeta.SetBytes(bzeta)

	// open blinded Z at zeta*z
	var zetaShifted fr.Element
	zetaShifted.Mul(&zeta, &pk.Vk.Generator)
	proof.ZShiftedOpening, _ = kzg.Open(
		bz,
		&zetaShifted,
		&pk.DomainH,
		pk.Vk.KZGSRS,
	)

	// blinded z evaluated at u*zeta
	bzuzeta := proof.ZShiftedOpening.ClaimedValue

<<<<<<< HEAD
	// compute evaluations of l, r, o, z at zeta
	lzeta := cl.Eval(&zeta)
	rzeta := cr.Eval(&zeta)
	ozeta := co.Eval(&zeta)
=======
	// compute evaluations of (blinded version of) l, r, o, z at zeta
	var blzeta, brzeta, bozeta fr.Element
	blzeta.SetInterface(bcl.Eval(&zeta))
	brzeta.SetInterface(bcr.Eval(&zeta))
	bozeta.SetInterface(bco.Eval(&zeta))
>>>>>>> 42f8d195

	// compute the linearization polynomial r at zeta (goal: save committing separately to z, ql, qr, qm, qo, k)
	linearizedPolynomial := computeLinearizedPolynomial(
		blzeta,
		brzeta,
		bozeta,
		alpha,
		gamma,
		zeta,
		bzuzeta,
		bz,
		pk,
	)

	// foldedHDigest = Comm(h1) + zeta**m*Comm(h2) + zeta**2m*Comm(h3)
	var bZetaPowerm big.Int
	sizeBigInt := big.NewInt(sizeCommon + 2) // +2 because of the masking (h of degree 3(n+2)-1)
	var zetaPowerm fr.Element
	zetaPowerm.Exp(zeta, sizeBigInt)
	zetaPowerm.ToBigIntRegular(&bZetaPowerm)
	foldedHDigest := proof.H[2]
	foldedHDigest.ScalarMultiplication(&foldedHDigest, &bZetaPowerm)
	foldedHDigest.Add(&foldedHDigest, &proof.H[1])                   // zeta**(m+1)*Comm(h3)
	foldedHDigest.ScalarMultiplication(&foldedHDigest, &bZetaPowerm) // zeta**2(m+1)*Comm(h3) + zeta**(m+1)*Comm(h2)
	foldedHDigest.Add(&foldedHDigest, &proof.H[0])                   // zeta**2(m+1)*Comm(h3) + zeta**(m+1)*Comm(h2) + Comm(h1)

	// foldedH = h1 + zeta*h2 + zeta**2*h3
	foldedH := h3.Clone()
	foldedH.ScaleInPlace(&zetaPowerm) // zeta**(m+1)*h3
	foldedH.Add(foldedH, h2)          // zeta**(m+1)*h3+h2
	foldedH.ScaleInPlace(&zetaPowerm) // zeta**2(m+1)*h3+h2*zeta**(m+1)
	foldedH.Add(foldedH, h1)          // zeta**2(m+1)*h3+zeta**(m+1)*h2 + h1

	// TODO @gbotrel @thomas check errors.

	// TODO this commitment is only necessary to derive the challenge, we should
	// be able to avoid doing it and get the challenge in another way
	linearizedPolynomialDigest, _ := kzg.Commit(linearizedPolynomial, pk.Vk.KZGSRS)

	// Batch open the first list of polynomials
	proof.BatchedProof, _ = kzg.BatchOpenSinglePoint(
		[]polynomial.Polynomial{
			foldedH,
			linearizedPolynomial,
			bcl,
			bcr,
			bco,
			pk.CS1,
			pk.CS2,
		},
		[]kzg.Digest{
			foldedHDigest,
			linearizedPolynomialDigest,
			proof.LRO[0],
			proof.LRO[1],
			proof.LRO[2],
			pk.Vk.S[0],
			pk.Vk.S[1],
		},
		&zeta,
		&pk.DomainH,
		pk.Vk.KZGSRS,
	)

	return proof, nil

}

<<<<<<< HEAD
=======
// blindPoly blinds a polynomial by adding a Q(X)*(X**degree-1), where deg Q = order.
//
// * cp polynomial in canonical form
// * rou root of unity, meaning the blinding factor is multiple of X**rou-1
// * bo blinding order,  it's the degree of Q, where the blinding is Q(X)*(X**degree-1)
func blindPoly(cp polynomial.Polynomial, rou, bo uint64) polynomial.Polynomial {

	// degree of the blinded polynomial is max(rou+order, cp.Degree)
	totalDegree := rou + bo
	if cp.Degree() > totalDegree {
		totalDegree = cp.Degree()
	}

	// copy the polynomial to blind
	res := make(polynomial.Polynomial, totalDegree+1)
	copy(res, cp)

	// random polynomial
	blindingPoly := make(polynomial.Polynomial, bo+1)
	for i := uint64(0); i < bo+1; i++ {
		blindingPoly[i].SetRandom()
	}

	// blinding
	for i := uint64(0); i < bo+1; i++ {
		res[i].Sub(&res[i], &blindingPoly[i])
		res[rou+i].Add(&res[rou+i], &blindingPoly[i])
	}

	return res
}

>>>>>>> 42f8d195
// computeLRO extracts the solution l, r, o, and returns it in lagrange form.
// solution = [ public | secret | internal ]
func computeLRO(spr *cs.SparseR1CS, pk *ProvingKey, solution []fr.Element) (polynomial.Polynomial, polynomial.Polynomial, polynomial.Polynomial) {

	s := int(pk.DomainNum.Cardinality)

	var l, r, o polynomial.Polynomial
	l = make([]fr.Element, s)
	r = make([]fr.Element, s)
	o = make([]fr.Element, s)

	for i := 0; i < spr.NbPublicVariables; i++ { // placeholders
		l[i].Set(&solution[i])
		r[i].Set(&solution[0])
		o[i].Set(&solution[0])
	}
	offset := spr.NbPublicVariables
	for i := 0; i < len(spr.Constraints); i++ { // constraints
		l[offset+i].Set(&solution[spr.Constraints[i].L.VariableID()])
		r[offset+i].Set(&solution[spr.Constraints[i].R.VariableID()])
		o[offset+i].Set(&solution[spr.Constraints[i].O.VariableID()])
	}
	offset += len(spr.Constraints)
	for i := 0; i < len(spr.Assertions); i++ { // assertions
		l[offset+i].Set(&solution[spr.Assertions[i].L.VariableID()])
		r[offset+i].Set(&solution[spr.Assertions[i].R.VariableID()])
		o[offset+i].Set(&solution[spr.Assertions[i].O.VariableID()])
	}
	offset += len(spr.Assertions)
	for i := 0; i < s-offset; i++ { // offset to reach 2**n constraints (where the id of l,r,o is 0, so we assign solution[0])
		l[offset+i].Set(&solution[0])
		r[offset+i].Set(&solution[0])
		o[offset+i].Set(&solution[0])
	}

	return l, r, o

}

<<<<<<< HEAD
// computeZ computes Z (in Lagrange basis), where:
=======
// computeZ computes Z, in canonical basis, where:
>>>>>>> 42f8d195
//
// * Z of degree n (domainNum.Cardinality)
// * Z(1)=1
// 								   (l_i+z**i+gamma)*(r_i+u*z**i+gamma)*(o_i+u**2z**i+gamma)
// * for i>0: Z(u**i) = Pi_{k<i} -------------------------------------------------------
//								     (l_i+s1+gamma)*(r_i+s2+gamma)*(o_i+s3+gamma)
//
//	* l, r, o are the solution in Lagrange basis
func computeZ(l, r, o polynomial.Polynomial, pk *ProvingKey, gamma fr.Element) polynomial.Polynomial {

	z := make(polynomial.Polynomial, pk.DomainNum.Cardinality)
	nbElmts := int(pk.DomainNum.Cardinality)
	gInv := make(polynomial.Polynomial, pk.DomainNum.Cardinality)

	var f [3]fr.Element
	var g [3]fr.Element
	var u [3]fr.Element
	u[0].SetOne()
	u[1].Set(&pk.Vk.Shifter[0])
	u[2].Set(&pk.Vk.Shifter[1])

	z[0].SetOne()
	gInv[0].SetOne()

	for i := 0; i < nbElmts-1; i++ {

		f[0].Add(&l[i], &u[0]).Add(&f[0], &gamma) //l_i+z**i+gamma
		f[1].Add(&r[i], &u[1]).Add(&f[1], &gamma) //r_i+u*z**i+gamma
		f[2].Add(&o[i], &u[2]).Add(&f[2], &gamma) //o_i+u**2*z**i+gamma

		g[0].Add(&l[i], &pk.LS1[i]).Add(&g[0], &gamma) //l_i+z**i+gamma
		g[1].Add(&r[i], &pk.LS2[i]).Add(&g[1], &gamma) //r_i+u*z**i+gamma
		g[2].Add(&o[i], &pk.LS3[i]).Add(&g[2], &gamma) //o_i+u**2*z**i+gamma

		f[0].Mul(&f[0], &f[1]).Mul(&f[0], &f[2]) // (l_i+z**i+gamma)*(r_i+u*z**i+gamma)*(o_i+u**2z**i+gamma)
		g[0].Mul(&g[0], &g[1]).Mul(&g[0], &g[2]) //  (l_i+s1+gamma)*(r_i+s2+gamma)*(o_i+s3+gamma)

		gInv[i+1] = g[0]
		z[i+1].Mul(&z[i], &f[0]) //.Div(&z[i+1], &g[0]) --> use montgomery batch inversion in a second loop

		u[0].Mul(&u[0], &pk.DomainNum.Generator) // z**i -> z**i+1
		u[1].Mul(&u[1], &pk.DomainNum.Generator) // u*z**i -> u*z**i+1
		u[2].Mul(&u[2], &pk.DomainNum.Generator) // u**2*z**i -> u**2*z**i+1
	}

	//.Div(&z[i+1], &g[0])
	gInv = fr.BatchInvert(gInv)
	acc := fr.One()
	for i := 1; i < nbElmts; i++ {
		acc.Mul(&acc, &gInv[i])
		z[i].Mul(&z[i], &acc)
	}

	return z

}

// evalConstraints computes the evaluation of lL+qrR+qqmL.R+qoO+k on
// the odd cosets of (Z/8mZ)/(Z/mZ), where m=nbConstraints+nbAssertions.
<<<<<<< HEAD
func evalConstraints(pk *ProvingKey, evalL, evalR, evalO, qk []fr.Element) []fr.Element {

	res := make([]fr.Element, 4*pk.DomainNum.Cardinality)

	// evaluates ql, qr, qm, qo, k on the odd cosets of (Z/8mZ)/(Z/mZ)
	evalQl := make([]fr.Element, 4*pk.DomainNum.Cardinality)
	evalQr := make([]fr.Element, 4*pk.DomainNum.Cardinality)
	evalQm := make([]fr.Element, 4*pk.DomainNum.Cardinality)
	evalQo := make([]fr.Element, 4*pk.DomainNum.Cardinality)
	evalQk := make([]fr.Element, 4*pk.DomainNum.Cardinality)
	evaluateCosets(pk.Ql, evalQl, &pk.DomainNum)
	evaluateCosets(pk.Qr, evalQr, &pk.DomainNum)
	evaluateCosets(pk.Qm, evalQm, &pk.DomainNum)
	evaluateCosets(pk.Qo, evalQo, &pk.DomainNum)
	evaluateCosets(qk, evalQk, &pk.DomainNum)
=======
//
// * evalL, evalR, evalO are the evaluation of the blinded solution vectors on odd cosets
// * qk is the completed version of qk, in canonical version
func evalConstraints(pk *ProvingKey, evalL, evalR, evalO, qk []fr.Element) []fr.Element {

	res := make([]fr.Element, pk.DomainH.Cardinality)

	evalQl := evaluateOddCosetsHDomain(pk.Ql, &pk.DomainH)
	evalQr := evaluateOddCosetsHDomain(pk.Qr, &pk.DomainH)
	evalQm := evaluateOddCosetsHDomain(pk.Qm, &pk.DomainH)
	evalQo := evaluateOddCosetsHDomain(pk.Qo, &pk.DomainH)
	evalQk := evaluateOddCosetsHDomain(qk, &pk.DomainH)
>>>>>>> 42f8d195

	// computes the evaluation of qrR+qlL+qmL.R+qoO+k on the odd cosets
	// of (Z/8mZ)/(Z/mZ)
	var acc, buf fr.Element
	for i := uint64(0); i < pk.DomainH.Cardinality; i++ {

		acc.Mul(&evalQl[i], &evalL[i]) // ql.l

		buf.Mul(&evalQr[i], &evalR[i])
		acc.Add(&acc, &buf) // ql.l + qr.r

		buf.Mul(&evalQm[i], &evalL[i]).Mul(&buf, &evalR[i])
		acc.Add(&acc, &buf) // ql.l + qr.r + qm.l.r

		buf.Mul(&evalQo[i], &evalO[i])
		acc.Add(&acc, &buf)          // ql.l + qr.r + qm.l.r + qo.o
		res[i].Add(&acc, &evalQk[i]) // ql.l + qr.r + qm.l.r + qo.o + k
	}

	return res
}

// evalIDCosets id, uid, u**2id on the odd cosets of (Z/8mZ)/(Z/mZ)
func evalIDCosets(pk *ProvingKey) (id, uid, uuid polynomial.Polynomial) {
<<<<<<< HEAD

	// evaluation of id, uid, u**id on the cosets
	id = make([]fr.Element, 4*pk.DomainNum.Cardinality)
	c := int(pk.DomainNum.Cardinality)
	id[0].SetOne()
	id[1].SetOne()
	id[2].SetOne()
	id[3].SetOne()
	for i := 1; i < c; i++ {
		id[4*i].Mul(&id[4*(i-1)], &pk.DomainNum.Generator)
		id[4*i+1] = id[4*i]
		id[4*i+2] = id[4*i]
		id[4*i+3] = id[4*i]
=======

	id = make([]fr.Element, pk.DomainH.Cardinality)
	uid = make([]fr.Element, pk.DomainH.Cardinality)
	uuid = make([]fr.Element, pk.DomainH.Cardinality)

	var acc fr.Element
	acc.SetOne()

	for i := 0; i < int(pk.DomainH.Cardinality); i++ {

		id[i].Mul(&acc, &pk.DomainH.FinerGenerator)
		uid[i].Mul(&id[i], &pk.Vk.Shifter[0])
		uuid[i].Mul(&id[i], &pk.Vk.Shifter[1])

		acc.Mul(&acc, &pk.DomainH.Generator)
>>>>>>> 42f8d195
	}

	return id, uid, uuid

}

// evalConstraintOrdering computes the evaluation of Z(uX)g1g2g3-Z(X)f1f2f3 on the odd
// cosets of (Z/8mZ)/(Z/mZ), where m=nbConstraints+nbAssertions.
//
<<<<<<< HEAD
// z: permutation accumulator polynomial in canonical form
// l, r, o: solution, in canonical form
func evalConstraintOrdering(pk *ProvingKey, evalZ, evalZu, evalL, evalR, evalO polynomial.Polynomial, gamma fr.Element) polynomial.Polynomial {

	// evaluation of z, zu, s1, s2, s3, on the odd cosets of (Z/8mZ)/(Z/mZ)
	evalS1 := make([]fr.Element, 4*pk.DomainNum.Cardinality)
	evalS2 := make([]fr.Element, 4*pk.DomainNum.Cardinality)
	evalS3 := make([]fr.Element, 4*pk.DomainNum.Cardinality)
	evaluateCosets(pk.CS1, evalS1, &pk.DomainNum)
	evaluateCosets(pk.CS2, evalS2, &pk.DomainNum)
	evaluateCosets(pk.CS3, evalS3, &pk.DomainNum)
=======
// * evalZ evaluation of the blinded permutation accumulator polynomial on odd cosets
// * evalL, evalR, evalO evaluation of the blinded solution vectors on odd cosets
// * gamma randomization
func evalConstraintOrdering(pk *ProvingKey, evalZ, evalL, evalR, evalO polynomial.Polynomial, gamma fr.Element) polynomial.Polynomial {

	// evaluation of Z(Xu) on the odd cosets of (Z/8mZ)/(Z/mZ)
	evalZu := shiftEval(evalZ, 4)

	// evaluation of z, zu, s1, s2, s3, on the odd cosets of (Z/8mZ)/(Z/mZ)
	evalS1 := evaluateOddCosetsHDomain(pk.CS1, &pk.DomainH)
	evalS2 := evaluateOddCosetsHDomain(pk.CS2, &pk.DomainH)
	evalS3 := evaluateOddCosetsHDomain(pk.CS3, &pk.DomainH)
>>>>>>> 42f8d195

	// evalutation of ID, u*ID, u**2*ID on the odd cosets of (Z/8mZ)/(Z/mZ)
	evalID, evaluID, evaluuID := evalIDCosets(pk)

	// computes Z(uX)g1g2g3l-Z(X)f1f2f3l on the odd cosets of (Z/8mZ)/(Z/mZ)
	res := make(polynomial.Polynomial, pk.DomainH.Cardinality)

	var f [3]fr.Element
	var g [3]fr.Element
	for i := 0; i < 4*int(pk.DomainNum.Cardinality); i++ {

		f[0].Add(&evalL[i], &evalID[i]).Add(&f[0], &gamma)   //l_i+z**i+gamma
		f[1].Add(&evalR[i], &evaluID[i]).Add(&f[1], &gamma)  //r_i+u*z**i+gamma
		f[2].Add(&evalO[i], &evaluuID[i]).Add(&f[2], &gamma) //o_i+u**2*z**i+gamma

		g[0].Add(&evalL[i], &evalS1[i]).Add(&g[0], &gamma) //l_i+s1+gamma
		g[1].Add(&evalR[i], &evalS2[i]).Add(&g[1], &gamma) //r_i+s2+gamma
		g[2].Add(&evalO[i], &evalS3[i]).Add(&g[2], &gamma) //o_i+s3+gamma

		f[0].Mul(&f[0], &f[1]).
			Mul(&f[0], &f[2]).
			Mul(&f[0], &evalZ[i]) // z_i*(l_i+z**i+gamma)*(r_i+u*z**i+gamma)*(o_i+u**2*z**i+gamma)

		g[0].Mul(&g[0], &g[1]).
			Mul(&g[0], &g[2]).
			Mul(&g[0], &evalZu[i]) // u*z_i*(l_i+s1+gamma)*(r_i+s2+gamma)*(o_i+s3+gamma)

		res[i].Sub(&g[0], &f[0])
	}

	return res
}

// evalStartsAtOne computes the evaluation of L1*(z-1) on the odd cosets
// of (Z/8mZ)/(Z/mZ).
//
// evalZ is the evaluation of z (=permutation constraint polynomial) on odd cosets of (Z/8mZ)/(Z/mZ)
func evalStartsAtOne(pk *ProvingKey, evalZ polynomial.Polynomial) polynomial.Polynomial {

	// computes L1 (canonical form)
<<<<<<< HEAD
	lOneLagrange := make([]fr.Element, pk.DomainNum.Cardinality)
	lOneLagrange[0].SetOne()
	pk.DomainNum.FFTInverse(lOneLagrange, fft.DIT, 0)
	// TODO @thomas check that DIT witout bitReverse works as intened (DIF + bitReverse)

	// evaluates L1 on the odd cosets of (Z/8mZ)/(Z/mZ)
	res := make([]fr.Element, 4*pk.DomainNum.Cardinality)
	evaluateCosets(lOneLagrange, res, &pk.DomainNum)
=======
	lOneLagrange := make(polynomial.Polynomial, pk.DomainNum.Cardinality)
	for i := 0; i < len(lOneLagrange); i++ {
		lOneLagrange[i].Set(&pk.DomainNum.CardinalityInv)
	}

	// evaluates L1 on the odd cosets of (Z/8mZ)/(Z/mZ)
	res := evaluateOddCosetsHDomain(lOneLagrange, &pk.DomainH)
>>>>>>> 42f8d195

	// // evaluates L1*(z-1) on the odd cosets of (Z/8mZ)/(Z/mZ)
	var buf, one fr.Element
	one.SetOne()
	for i := 0; i < 4*int(pk.DomainNum.Cardinality); i++ {
		buf.Sub(&evalZ[i], &one)
		res[i].Mul(&buf, &res[i])
	}

	return res
}

<<<<<<< HEAD
// evaluateCosets evaluates poly (canonical form) of degree m=domainNum.Cardinality on
// the 4 odd cosets of (Z/8mZ)/(Z/mZ), so it dodges Z/mZ (+Z/2kmZ), which contains the
// vanishing set of Z.
//
// Puts the result in res (of size 4*domain.Cardinality).
//
// Both sizes of poly and res are powers of 2, len(res) = 4*len(poly).
func evaluateCosets(poly, res []fr.Element, domain *fft.Domain) {

	// build a copy of poly padded with 0 so it has the length of the closest power of 2 of poly
	evaluations := make([][]fr.Element, 4)
	evaluations[0] = make([]fr.Element, domain.Cardinality)
	evaluations[1] = make([]fr.Element, domain.Cardinality)
	evaluations[2] = make([]fr.Element, domain.Cardinality)
	evaluations[3] = make([]fr.Element, domain.Cardinality)

	// evaluations[i] must contain poly in the canonical basis
	copy(evaluations[0], poly)
	fft.BitReverse(evaluations[0])
	copy(evaluations[1], evaluations[0])
	copy(evaluations[2], evaluations[0])
	copy(evaluations[3], evaluations[0])

	domain.FFT(evaluations[0], fft.DIT, 1)
	domain.FFT(evaluations[1], fft.DIT, 3)
	domain.FFT(evaluations[2], fft.DIT, 5)
	domain.FFT(evaluations[3], fft.DIT, 7)

	for i := uint64(0); i < domain.Cardinality; i++ {
		res[4*i] = evaluations[0][i]
		res[4*i+1] = evaluations[1][i]
		res[4*i+2] = evaluations[2][i]
		res[4*i+3] = evaluations[3][i]
	}
}

// shitZ turns z to z(uX) (both in Lagrange basis)
func shitZ(z polynomial.Polynomial) polynomial.Polynomial {

	res := make(polynomial.Polynomial, len(z))
	copy(res, z)

	buf := res[0]
	for i := 0; i < len(res)-1; i++ {
		res[i] = res[i+1]
	}
	res[len(res)-1] = buf

=======
// evaluateOddCosetsHDomain evaluates poly (canonical form) of degree m<n where n=domainH.Cardinality
// on the odd coset of (Z/2nZ)/(Z/nZ).
//
// Puts the result in res of size n.
func evaluateOddCosetsHDomain(poly []fr.Element, domainH *fft.Domain) []fr.Element {
	res := make([]fr.Element, domainH.Cardinality)
	copy(res, poly)
	domainH.FFT(res, fft.DIF, 1)
	fft.BitReverse(res)
	return res
}

// shiftEval left shifts z by shift
func shiftEval(z polynomial.Polynomial, shift int) polynomial.Polynomial {
	res := make(polynomial.Polynomial, len(z))
	size := len(res)
	for i := 0; i < size-shift; i++ {
		res[i].Set(&z[i+shift])
	}
	for i := size - shift; i < size; i++ {
		res[i].Set(&z[i-size+shift])
	}
>>>>>>> 42f8d195
	return res
}

// computeH computes h in canonical form, split as h1+X^mh2+X^2mh3 such that
//
// qlL+qrR+qmL.R+qoO+k + alpha.(zu*g1*g2*g3*l-z*f1*f2*f3*l) + alpha**2*L1*(z-1)= h.Z
// \------------------/         \------------------------/             \-----/
//    constraintsInd			    constraintOrdering					startsAtOne
//
// constraintInd, constraintOrdering are evaluated on the odd cosets of (Z/8mZ)/(Z/mZ)
func computeH(pk *ProvingKey, constraintsInd, constraintOrdering, startsAtOne polynomial.Polynomial, alpha fr.Element) (polynomial.Polynomial, polynomial.Polynomial, polynomial.Polynomial) {

	h := make(polynomial.Polynomial, pk.DomainH.Cardinality)

	// evaluate Z = X**m-1 on the odd cosets of (Z/8mZ)/(Z/mZ)
	var bExpo big.Int
	bExpo.SetUint64(pk.DomainNum.Cardinality)
	var u [4]fr.Element
	var uu fr.Element
	var one fr.Element
	one.SetOne()
	uu.Set(&pk.DomainH.Generator)
	u[0].Set(&pk.DomainH.FinerGenerator)
	u[1].Mul(&u[0], &uu)
	u[2].Mul(&u[1], &uu)
	u[3].Mul(&u[2], &uu)
	u[0].Exp(u[0], &bExpo).Sub(&u[0], &one).Inverse(&u[0]) // (X**m-1)**-1 at u
	u[1].Exp(u[1], &bExpo).Sub(&u[1], &one).Inverse(&u[1]) // (X**m-1)**-1 at u**3
	u[2].Exp(u[2], &bExpo).Sub(&u[2], &one).Inverse(&u[2]) // (X**m-1)**-1 at u**5
	u[3].Exp(u[3], &bExpo).Sub(&u[3], &one).Inverse(&u[3]) // (X**m-1)**-1 at u**7

	// evaluate qlL+qrR+qmL.R+qoO+k + alpha.(zu*g1*g2*g3*l-z*f1*f2*f3*l) + alpha**2*L1(X)(Z(X)-1)
	// on the odd cosets of (Z/8mZ)/(Z/mZ)
	for i := 0; i < int(pk.DomainH.Cardinality); i++ {
		h[i].Mul(&startsAtOne[i], &alpha).
			Add(&h[i], &constraintOrdering[i]).
			Mul(&h[i], &alpha).
			Add(&h[i], &constraintsInd[i])
	}

	// evaluate qlL+qrR+qmL.R+qoO+k + alpha.(zu*g1*g2*g3*l-z*f1*f2*f3*l)/Z
	// on the odd cosets of (Z/8mZ)/(Z/mZ)
	for i := 0; i < int(pk.DomainNum.Cardinality); i++ {
		h[4*i].Mul(&h[4*i], &u[0])
		h[4*i+1].Mul(&h[4*i+1], &u[1])
		h[4*i+2].Mul(&h[4*i+2], &u[2])
		h[4*i+3].Mul(&h[4*i+3], &u[3])
	}

	// put h in canonical form
	pk.DomainH.FFTInverse(h, fft.DIF, 1)
	fft.BitReverse(h)

<<<<<<< HEAD
	h1 := h[:pk.DomainNum.Cardinality]
	h2 := h[pk.DomainNum.Cardinality : 2*pk.DomainNum.Cardinality]
	h3 := h[2*pk.DomainNum.Cardinality : 3*pk.DomainNum.Cardinality]
=======
	// degree of hi is n+2 because of the blinding
	h1 := make(polynomial.Polynomial, pk.DomainNum.Cardinality+2)
	h2 := make(polynomial.Polynomial, pk.DomainNum.Cardinality+2)
	h3 := make(polynomial.Polynomial, pk.DomainNum.Cardinality+2)
	copy(h1, h[:pk.DomainNum.Cardinality+2])
	copy(h2, h[pk.DomainNum.Cardinality+2:2*(pk.DomainNum.Cardinality+2)])
	copy(h3, h[2*(pk.DomainNum.Cardinality+2):])
>>>>>>> 42f8d195

	return h1, h2, h3

}

// computeLinearizedPolynomial computes the linearized polynomial in canonical basis.
// The purpose is to commit and open all in one ql, qr, qm, qo, qk.
// * a, b, c are the evaluation of l, r, o at zeta
// * z is the permutation polynomial, zu is Z(uX), the shifted version of Z
// * pk is the proving key: the linearized polynomial is a linear combination of ql, qr, qm, qo, qk.
func computeLinearizedPolynomial(l, r, o, alpha, gamma, zeta, zu fr.Element, z polynomial.Polynomial, pk *ProvingKey) polynomial.Polynomial {

	// first part: individual constraints
	var rl fr.Element
	rl.Mul(&r, &l)
	_linearizedPolynomial := pk.Qm.Clone()
	_linearizedPolynomial.ScaleInPlace(&rl) // linPol = lr*Qm

	tmp := pk.Ql.Clone()
	tmp.ScaleInPlace(&l)
	_linearizedPolynomial.Add(_linearizedPolynomial, tmp) // linPol = lr*Qm + l*Ql

	tmp = pk.Qr.Clone()
	tmp.ScaleInPlace(&r)
	_linearizedPolynomial.Add(_linearizedPolynomial, tmp) // linPol = lr*Qm + l*Ql + r*Qr

	tmp = pk.Qo.Clone()
	tmp.ScaleInPlace(&o)
	_linearizedPolynomial.Add(_linearizedPolynomial, tmp) // linPol = lr*Qm + l*Ql + r*Qr + o*Qo

	_linearizedPolynomial.Add(_linearizedPolynomial, pk.CQk) // linPol = lr*Qm + l*Ql + r*Qr + o*Qo + Qk

	// second part: Z(uzeta)(a+s1+gamma)*(b+s2+gamma)*s3(X)-Z(X)(a+zeta+gamma)*(b+uzeta+gamma)*(c+u**2*zeta+gamma)
	var s1, s2, t fr.Element
	s1.SetInterface(pk.CS1.Eval(&zeta)).Add(&s1, &l).Add(&s1, &gamma) // (a+s1+gamma)
	t.SetInterface(pk.CS2.Eval(&zeta)).Add(&t, &r).Add(&t, &gamma)    // (b+s2+gamma)
	s1.Mul(&s1, &t).                                                  // (a+s1+gamma)*(b+s2+gamma)
										Mul(&s1, &zu) // (a+s1+gamma)*(b+s2+gamma)*Z(uzeta)

	s2.Add(&l, &zeta).Add(&s2, &gamma)                          // (a+z+gamma)
	t.Mul(&pk.Vk.Shifter[0], &zeta).Add(&t, &r).Add(&t, &gamma) // (b+uz+gamma)
	s2.Mul(&s2, &t)                                             // (a+z+gamma)*(b+uz+gamma)
	t.Mul(&pk.Vk.Shifter[1], &zeta).Add(&t, &o).Add(&t, &gamma) // (o+u**2z+gamma)
	s2.Mul(&s2, &t)                                             // (a+z+gamma)*(b+uz+gamma)*(c+u**2*z+gamma)
	s2.Neg(&s2)                                                 // -(a+z+gamma)*(b+uz+gamma)*(c+u**2*z+gamma)

	p1 := pk.CS3.Clone()
	p1.ScaleInPlace(&s1) // (a+s1+gamma)*(b+s2+gamma)*Z(uzeta)*s3(X)
	p2 := z.Clone()
	p2.ScaleInPlace(&s2) // -Z(X)(a+zeta+gamma)*(b+uzeta+gamma)*(c+u**2*zeta+gamma)
	p1.Add(p1, p2)
	p1.ScaleInPlace(&alpha) // alpha*( Z(uzeta)*(a+s1+gamma)*(b+s2+gamma)s3(X)-Z(X)(a+zeta+gamma)*(b+uzeta+gamma)*(c+u**2*zeta+gamma) )

	_linearizedPolynomial.Add(_linearizedPolynomial, p1)

	// third part L1(zeta)*alpha**2**Z
	var lagrange, one, den, frNbElmt fr.Element
	one.SetOne()
	nbElmt := int64(pk.DomainNum.Cardinality)
	lagrange.Set(&zeta).
		Exp(lagrange, big.NewInt(nbElmt)).
		Sub(&lagrange, &one)
	frNbElmt.SetUint64(uint64(nbElmt))
	den.Sub(&zeta, &one).
		Mul(&den, &frNbElmt).
		Inverse(&den)
	lagrange.Mul(&lagrange, &den). // L_0 = 1/m*(zeta**n-1)/(zeta-1)
					Mul(&lagrange, &alpha).
					Mul(&lagrange, &alpha) // alpha**2*L_0
	p1 = z.Clone()
	p1.ScaleInPlace(&lagrange)

	// finish the computation
	_linearizedPolynomial.Add(_linearizedPolynomial, p1)

	return _linearizedPolynomial
}<|MERGE_RESOLUTION|>--- conflicted
+++ resolved
@@ -68,11 +68,7 @@
 		return nil, err
 	}
 
-<<<<<<< HEAD
-	// query l, r, o in Lagrange basis
-=======
 	// query l, r, o in Lagrange basis, not blinded
->>>>>>> 42f8d195
 	ll, lr, lo := computeLRO(spr, pk, solution)
 
 	// save ll, lr, lo, and make a copy of them in canonical basis.
@@ -132,23 +128,6 @@
 	var gamma fr.Element
 	gamma.SetBytes(bgamma)
 
-<<<<<<< HEAD
-	// compute Z, the permutation accumulator polynomial, in Lagrange basis
-	z := computeZ(ll, lr, lo, pk, gamma)
-
-	// compute Z(uX), in Lagrange basis
-	zu := shitZ(z)
-
-	// compute the evaluations of l, r, o on odd cosets of (Z/8mZ)/(Z/mZ)
-	evalL := make([]fr.Element, 4*pk.DomainNum.Cardinality)
-	evalR := make([]fr.Element, 4*pk.DomainNum.Cardinality)
-	evalO := make([]fr.Element, 4*pk.DomainNum.Cardinality)
-	evaluateCosets(cl, evalL, &pk.DomainNum)
-	evaluateCosets(cr, evalR, &pk.DomainNum)
-	evaluateCosets(co, evalO, &pk.DomainNum)
-
-=======
->>>>>>> 42f8d195
 	// compute qk in canonical basis, completed with the public inputs
 	qkFullC := make(polynomial.Polynomial, sizeCommon)
 	copy(qkFullC, fullWitness[:spr.NbPublicVariables])
@@ -163,12 +142,8 @@
 	evalBlindedO := evaluateOddCosetsHDomain(bco, &pk.DomainH)
 
 	// compute the evaluation of qlL+qrR+qmL.R+qoO+k on the odd cosets of (Z/8mZ)/(Z/mZ)
-<<<<<<< HEAD
-	constraintsInd := evalConstraints(pk, evalL, evalR, evalO, qkFullC)
-=======
 	// --> uses the blinded version of l, r, o
 	constraintsInd := evalConstraints(pk, evalBlindedL, evalBlindedR, evalBlindedO, qkFullC)
->>>>>>> 42f8d195
 
 	// compute Z, the permutation accumulator polynomial, in canonical basis
 	// ll, lr, lo are NOT blinded
@@ -176,24 +151,6 @@
 	pk.DomainNum.FFTInverse(z, fft.DIF, 0)
 	fft.BitReverse(z)
 
-<<<<<<< HEAD
-	// evaluate z, zu on the odd cosets of (Z/8mZ)/(Z/mZ)
-	evalZ := make([]fr.Element, 4*pk.DomainNum.Cardinality)
-	evalZu := make([]fr.Element, 4*pk.DomainNum.Cardinality)
-	evaluateCosets(z, evalZ, &pk.DomainNum)
-	evaluateCosets(zu, evalZu, &pk.DomainNum)
-
-	// compute zu*g1*g2*g3-z*f1*f2*f3 on the odd cosets of (Z/8mZ)/(Z/mZ)
-	constraintsOrdering := evalConstraintOrdering(pk, evalZ, evalZu, evalL, evalR, evalO, gamma)
-
-	// compute L1*(z-1) on the odd cosets of (Z/8mZ)/(Z/mZ)
-	startsAtOne := evalStartsAtOne(pk, evalZ)
-
-	// commit to Z
-	if proof.Z, err = kzg.Commit(z, pk.Vk.KZGSRS); err != nil {
-		return nil, err
-	}
-=======
 	// blind z
 	bz := blindPoly(z, pk.DomainNum.Cardinality, 2)
 
@@ -211,7 +168,6 @@
 
 	// compute L1*(z-1) on the odd cosets of (Z/8mZ)/(Z/mZ)
 	startsAtOne := evalStartsAtOne(pk, evalBlindedZ)
->>>>>>> 42f8d195
 
 	// derive alpha from the Comm(l), Comm(r), Comm(o), Com(Z)
 	if err = fs.Bind("alpha", proof.Z.Marshal()); err != nil {
@@ -268,18 +224,11 @@
 	// blinded z evaluated at u*zeta
 	bzuzeta := proof.ZShiftedOpening.ClaimedValue
 
-<<<<<<< HEAD
-	// compute evaluations of l, r, o, z at zeta
-	lzeta := cl.Eval(&zeta)
-	rzeta := cr.Eval(&zeta)
-	ozeta := co.Eval(&zeta)
-=======
 	// compute evaluations of (blinded version of) l, r, o, z at zeta
 	var blzeta, brzeta, bozeta fr.Element
 	blzeta.SetInterface(bcl.Eval(&zeta))
 	brzeta.SetInterface(bcr.Eval(&zeta))
 	bozeta.SetInterface(bco.Eval(&zeta))
->>>>>>> 42f8d195
 
 	// compute the linearization polynomial r at zeta (goal: save committing separately to z, ql, qr, qm, qo, k)
 	linearizedPolynomial := computeLinearizedPolynomial(
@@ -348,8 +297,6 @@
 
 }
 
-<<<<<<< HEAD
-=======
 // blindPoly blinds a polynomial by adding a Q(X)*(X**degree-1), where deg Q = order.
 //
 // * cp polynomial in canonical form
@@ -382,7 +329,6 @@
 	return res
 }
 
->>>>>>> 42f8d195
 // computeLRO extracts the solution l, r, o, and returns it in lagrange form.
 // solution = [ public | secret | internal ]
 func computeLRO(spr *cs.SparseR1CS, pk *ProvingKey, solution []fr.Element) (polynomial.Polynomial, polynomial.Polynomial, polynomial.Polynomial) {
@@ -422,11 +368,7 @@
 
 }
 
-<<<<<<< HEAD
-// computeZ computes Z (in Lagrange basis), where:
-=======
 // computeZ computes Z, in canonical basis, where:
->>>>>>> 42f8d195
 //
 // * Z of degree n (domainNum.Cardinality)
 // * Z(1)=1
@@ -486,23 +428,6 @@
 
 // evalConstraints computes the evaluation of lL+qrR+qqmL.R+qoO+k on
 // the odd cosets of (Z/8mZ)/(Z/mZ), where m=nbConstraints+nbAssertions.
-<<<<<<< HEAD
-func evalConstraints(pk *ProvingKey, evalL, evalR, evalO, qk []fr.Element) []fr.Element {
-
-	res := make([]fr.Element, 4*pk.DomainNum.Cardinality)
-
-	// evaluates ql, qr, qm, qo, k on the odd cosets of (Z/8mZ)/(Z/mZ)
-	evalQl := make([]fr.Element, 4*pk.DomainNum.Cardinality)
-	evalQr := make([]fr.Element, 4*pk.DomainNum.Cardinality)
-	evalQm := make([]fr.Element, 4*pk.DomainNum.Cardinality)
-	evalQo := make([]fr.Element, 4*pk.DomainNum.Cardinality)
-	evalQk := make([]fr.Element, 4*pk.DomainNum.Cardinality)
-	evaluateCosets(pk.Ql, evalQl, &pk.DomainNum)
-	evaluateCosets(pk.Qr, evalQr, &pk.DomainNum)
-	evaluateCosets(pk.Qm, evalQm, &pk.DomainNum)
-	evaluateCosets(pk.Qo, evalQo, &pk.DomainNum)
-	evaluateCosets(qk, evalQk, &pk.DomainNum)
-=======
 //
 // * evalL, evalR, evalO are the evaluation of the blinded solution vectors on odd cosets
 // * qk is the completed version of qk, in canonical version
@@ -515,7 +440,6 @@
 	evalQm := evaluateOddCosetsHDomain(pk.Qm, &pk.DomainH)
 	evalQo := evaluateOddCosetsHDomain(pk.Qo, &pk.DomainH)
 	evalQk := evaluateOddCosetsHDomain(qk, &pk.DomainH)
->>>>>>> 42f8d195
 
 	// computes the evaluation of qrR+qlL+qmL.R+qoO+k on the odd cosets
 	// of (Z/8mZ)/(Z/mZ)
@@ -540,21 +464,6 @@
 
 // evalIDCosets id, uid, u**2id on the odd cosets of (Z/8mZ)/(Z/mZ)
 func evalIDCosets(pk *ProvingKey) (id, uid, uuid polynomial.Polynomial) {
-<<<<<<< HEAD
-
-	// evaluation of id, uid, u**id on the cosets
-	id = make([]fr.Element, 4*pk.DomainNum.Cardinality)
-	c := int(pk.DomainNum.Cardinality)
-	id[0].SetOne()
-	id[1].SetOne()
-	id[2].SetOne()
-	id[3].SetOne()
-	for i := 1; i < c; i++ {
-		id[4*i].Mul(&id[4*(i-1)], &pk.DomainNum.Generator)
-		id[4*i+1] = id[4*i]
-		id[4*i+2] = id[4*i]
-		id[4*i+3] = id[4*i]
-=======
 
 	id = make([]fr.Element, pk.DomainH.Cardinality)
 	uid = make([]fr.Element, pk.DomainH.Cardinality)
@@ -570,7 +479,6 @@
 		uuid[i].Mul(&id[i], &pk.Vk.Shifter[1])
 
 		acc.Mul(&acc, &pk.DomainH.Generator)
->>>>>>> 42f8d195
 	}
 
 	return id, uid, uuid
@@ -580,19 +488,6 @@
 // evalConstraintOrdering computes the evaluation of Z(uX)g1g2g3-Z(X)f1f2f3 on the odd
 // cosets of (Z/8mZ)/(Z/mZ), where m=nbConstraints+nbAssertions.
 //
-<<<<<<< HEAD
-// z: permutation accumulator polynomial in canonical form
-// l, r, o: solution, in canonical form
-func evalConstraintOrdering(pk *ProvingKey, evalZ, evalZu, evalL, evalR, evalO polynomial.Polynomial, gamma fr.Element) polynomial.Polynomial {
-
-	// evaluation of z, zu, s1, s2, s3, on the odd cosets of (Z/8mZ)/(Z/mZ)
-	evalS1 := make([]fr.Element, 4*pk.DomainNum.Cardinality)
-	evalS2 := make([]fr.Element, 4*pk.DomainNum.Cardinality)
-	evalS3 := make([]fr.Element, 4*pk.DomainNum.Cardinality)
-	evaluateCosets(pk.CS1, evalS1, &pk.DomainNum)
-	evaluateCosets(pk.CS2, evalS2, &pk.DomainNum)
-	evaluateCosets(pk.CS3, evalS3, &pk.DomainNum)
-=======
 // * evalZ evaluation of the blinded permutation accumulator polynomial on odd cosets
 // * evalL, evalR, evalO evaluation of the blinded solution vectors on odd cosets
 // * gamma randomization
@@ -605,7 +500,6 @@
 	evalS1 := evaluateOddCosetsHDomain(pk.CS1, &pk.DomainH)
 	evalS2 := evaluateOddCosetsHDomain(pk.CS2, &pk.DomainH)
 	evalS3 := evaluateOddCosetsHDomain(pk.CS3, &pk.DomainH)
->>>>>>> 42f8d195
 
 	// evalutation of ID, u*ID, u**2*ID on the odd cosets of (Z/8mZ)/(Z/mZ)
 	evalID, evaluID, evaluuID := evalIDCosets(pk)
@@ -646,16 +540,6 @@
 func evalStartsAtOne(pk *ProvingKey, evalZ polynomial.Polynomial) polynomial.Polynomial {
 
 	// computes L1 (canonical form)
-<<<<<<< HEAD
-	lOneLagrange := make([]fr.Element, pk.DomainNum.Cardinality)
-	lOneLagrange[0].SetOne()
-	pk.DomainNum.FFTInverse(lOneLagrange, fft.DIT, 0)
-	// TODO @thomas check that DIT witout bitReverse works as intened (DIF + bitReverse)
-
-	// evaluates L1 on the odd cosets of (Z/8mZ)/(Z/mZ)
-	res := make([]fr.Element, 4*pk.DomainNum.Cardinality)
-	evaluateCosets(lOneLagrange, res, &pk.DomainNum)
-=======
 	lOneLagrange := make(polynomial.Polynomial, pk.DomainNum.Cardinality)
 	for i := 0; i < len(lOneLagrange); i++ {
 		lOneLagrange[i].Set(&pk.DomainNum.CardinalityInv)
@@ -663,7 +547,6 @@
 
 	// evaluates L1 on the odd cosets of (Z/8mZ)/(Z/mZ)
 	res := evaluateOddCosetsHDomain(lOneLagrange, &pk.DomainH)
->>>>>>> 42f8d195
 
 	// // evaluates L1*(z-1) on the odd cosets of (Z/8mZ)/(Z/mZ)
 	var buf, one fr.Element
@@ -676,56 +559,6 @@
 	return res
 }
 
-<<<<<<< HEAD
-// evaluateCosets evaluates poly (canonical form) of degree m=domainNum.Cardinality on
-// the 4 odd cosets of (Z/8mZ)/(Z/mZ), so it dodges Z/mZ (+Z/2kmZ), which contains the
-// vanishing set of Z.
-//
-// Puts the result in res (of size 4*domain.Cardinality).
-//
-// Both sizes of poly and res are powers of 2, len(res) = 4*len(poly).
-func evaluateCosets(poly, res []fr.Element, domain *fft.Domain) {
-
-	// build a copy of poly padded with 0 so it has the length of the closest power of 2 of poly
-	evaluations := make([][]fr.Element, 4)
-	evaluations[0] = make([]fr.Element, domain.Cardinality)
-	evaluations[1] = make([]fr.Element, domain.Cardinality)
-	evaluations[2] = make([]fr.Element, domain.Cardinality)
-	evaluations[3] = make([]fr.Element, domain.Cardinality)
-
-	// evaluations[i] must contain poly in the canonical basis
-	copy(evaluations[0], poly)
-	fft.BitReverse(evaluations[0])
-	copy(evaluations[1], evaluations[0])
-	copy(evaluations[2], evaluations[0])
-	copy(evaluations[3], evaluations[0])
-
-	domain.FFT(evaluations[0], fft.DIT, 1)
-	domain.FFT(evaluations[1], fft.DIT, 3)
-	domain.FFT(evaluations[2], fft.DIT, 5)
-	domain.FFT(evaluations[3], fft.DIT, 7)
-
-	for i := uint64(0); i < domain.Cardinality; i++ {
-		res[4*i] = evaluations[0][i]
-		res[4*i+1] = evaluations[1][i]
-		res[4*i+2] = evaluations[2][i]
-		res[4*i+3] = evaluations[3][i]
-	}
-}
-
-// shitZ turns z to z(uX) (both in Lagrange basis)
-func shitZ(z polynomial.Polynomial) polynomial.Polynomial {
-
-	res := make(polynomial.Polynomial, len(z))
-	copy(res, z)
-
-	buf := res[0]
-	for i := 0; i < len(res)-1; i++ {
-		res[i] = res[i+1]
-	}
-	res[len(res)-1] = buf
-
-=======
 // evaluateOddCosetsHDomain evaluates poly (canonical form) of degree m<n where n=domainH.Cardinality
 // on the odd coset of (Z/2nZ)/(Z/nZ).
 //
@@ -748,7 +581,6 @@
 	for i := size - shift; i < size; i++ {
 		res[i].Set(&z[i-size+shift])
 	}
->>>>>>> 42f8d195
 	return res
 }
 
@@ -802,11 +634,6 @@
 	pk.DomainH.FFTInverse(h, fft.DIF, 1)
 	fft.BitReverse(h)
 
-<<<<<<< HEAD
-	h1 := h[:pk.DomainNum.Cardinality]
-	h2 := h[pk.DomainNum.Cardinality : 2*pk.DomainNum.Cardinality]
-	h3 := h[2*pk.DomainNum.Cardinality : 3*pk.DomainNum.Cardinality]
-=======
 	// degree of hi is n+2 because of the blinding
 	h1 := make(polynomial.Polynomial, pk.DomainNum.Cardinality+2)
 	h2 := make(polynomial.Polynomial, pk.DomainNum.Cardinality+2)
@@ -814,7 +641,6 @@
 	copy(h1, h[:pk.DomainNum.Cardinality+2])
 	copy(h2, h[pk.DomainNum.Cardinality+2:2*(pk.DomainNum.Cardinality+2)])
 	copy(h3, h[2*(pk.DomainNum.Cardinality+2):])
->>>>>>> 42f8d195
 
 	return h1, h2, h3
 
